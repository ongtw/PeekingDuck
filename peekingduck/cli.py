--- conflicted
+++ resolved
@@ -83,13 +83,8 @@
                 node_config_path = os.path.join('src/custom_nodes', node_name, 'config.yml')
             else:
                 dir_path = os.path.dirname(os.path.realpath(__file__))
-<<<<<<< HEAD
                 config_filename = node_name + '.yml'
                 node_config_path = os.path.join(dir_path, 'configs', node_type, config_filename)
-=======
-                config_filename =  node_type + '_' + node_name + '.yml'
-                node_config_path = os.path.join(dir_path, 'configs', config_filename)
->>>>>>> 2df67091
             if os.path.isfile(node_config_path):
                 with open(node_config_path, 'r') as node_yml:
                     node_config = yaml.load(node_yml, Loader=yaml.FullLoader)
