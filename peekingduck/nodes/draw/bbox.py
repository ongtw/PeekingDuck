--- conflicted
+++ resolved
@@ -59,12 +59,9 @@
             inputs["bboxes"],
             inputs["bbox_labels"],
             self.show_labels,
-<<<<<<< HEAD
             self.color_choice,
-=======
             inputs["bbox_scores"],
             self.show_scores,
->>>>>>> 73d3ca5f
         )
         return {}
 
