input: ["bboxes", "img", "bbox_labels", "bbox_scores"]
output: ["none"]
callbacks: {}

show_labels: False
<<<<<<< HEAD
color_choice: []
show_scores: False
=======
show_scores: False
color_choice: []
>>>>>>> ea53ed73
<|MERGE_RESOLUTION|>--- conflicted
+++ resolved
@@ -3,10 +3,5 @@
 callbacks: {}
 
 show_labels: False
-<<<<<<< HEAD
-color_choice: []
 show_scores: False
-=======
-show_scores: False
-color_choice: []
->>>>>>> ea53ed73
+color_choice: []