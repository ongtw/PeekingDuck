# Copyright 2021 AI Singapore
#
# Licensed under the Apache License, Version 2.0 (the "License");
# you may not use this file except in compliance with the License.
# You may obtain a copy of the License at
#
#     https://www.apache.org/licenses/LICENSE-2.0
#
# Unless required by applicable law or agreed to in writing, software
# distributed under the License is distributed on an "AS IS" BASIS,
# WITHOUT WARRANTIES OR CONDITIONS OF ANY KIND, either express or implied.
# See the License for the specific language governing permissions and
# limitations under the License.

"""
Main engine for Peekingduck processes
"""

import copy
import logging
<<<<<<< HEAD
import subprocess
import sys
=======
import sys
from pathlib import Path
>>>>>>> 0cf84d07
from typing import List

from peekingduck.declarative_loader import DeclarativeLoader
from peekingduck.pipeline.nodes.node import AbstractNode
from peekingduck.pipeline.pipeline import Pipeline
<<<<<<< HEAD
from peekingduck.utils.requirement_checker import check_requirements
=======
>>>>>>> 0cf84d07


class Runner:
    """
    The runner class for creation of pipeline using declared/given nodes.

    The runner class uses the provided configurations to setup a node pipeline
    which is used to run inference.

    Args:

        RUN_PATH (:obj:`str`): If path to a run_config.yml is provided, uses \
        our declarative loader to load the yaml file according to our specified \
        schema to obtain the declared nodes that would be sequentially \
        initialized and used to create the pipeline for running inference. \

        config_updates_cli (:obj:`str`): config changes passed as part of the \
        cli command sed to modify the node configurations direct from cli.

        CUSTOM_NODE_PARENT_FOLDER (:obj:`str`): path to folder which contains \
        custom nodes that users have created to be used with PeekingDuck. \
        For more information on using custom nodes, please refer to \
        `getting started <getting_started/03_custom_nodes.html>`_.

        nodes (:obj:`list` of :obj:`Node`): if not using declarations via yaml, \
        initialize by giving the node stack directly as a list.

    """

    def __init__(
        self,
        RUN_PATH: Path = None,
        config_updates_cli: str = None,
        CUSTOM_NODE_PARENT_FOLDER: str = None,
        nodes: List[AbstractNode] = None,
    ):
        self.logger = logging.getLogger(__name__)

        if not nodes and RUN_PATH:
            # create Graph to run
            self.node_loader = DeclarativeLoader(
                RUN_PATH, config_updates_cli, CUSTOM_NODE_PARENT_FOLDER  # type: ignore
            )
            self.pipeline = self.node_loader.get_pipeline()
        # If Runner given nodes, instantiated_nodes is created differently
        else:
            try:
                self.pipeline = Pipeline(nodes)  # type: ignore
            except ValueError as error:
                self.logger.error(str(error))
                sys.exit(1)
        try:
            n_update = 0
            for node in self.pipeline.nodes:
                if node.name.startswith("peekingduck.pipeline.nodes"):
                    n_update += check_requirements(node.node_name)
            if n_update > 0:
                sys.exit(1)
        except subprocess.CalledProcessError:
            sys.exit(1)

    def run(self) -> None:
        """execute single or continuous inference"""
        while not self.pipeline.terminate:
            for node in self.pipeline.nodes:
                if (
                    "pipeline_end" in self.pipeline.data
                    and self.pipeline.data["pipeline_end"]
                ):  # type: ignore

                    self.pipeline.terminate = True
                    if "pipeline_end" not in node.inputs:
                        continue

                if "all" in node.inputs:
                    inputs = copy.deepcopy(self.pipeline.data)
                else:
                    inputs = {
                        key: self.pipeline.data[key]
                        for key in node.inputs
                        if key in self.pipeline.data
                    }

                outputs = node.run(inputs)
                self.pipeline.data.update(outputs)  # type: ignore

    def get_run_config(self) -> List[str]:
        """retrieve run configs

        Returns:
            (:obj:`Dict`: run configs being used for runner
        """
        return self.node_loader.node_list<|MERGE_RESOLUTION|>--- conflicted
+++ resolved
@@ -18,22 +18,15 @@
 
 import copy
 import logging
-<<<<<<< HEAD
 import subprocess
 import sys
-=======
-import sys
 from pathlib import Path
->>>>>>> 0cf84d07
 from typing import List
 
 from peekingduck.declarative_loader import DeclarativeLoader
 from peekingduck.pipeline.nodes.node import AbstractNode
 from peekingduck.pipeline.pipeline import Pipeline
-<<<<<<< HEAD
 from peekingduck.utils.requirement_checker import check_requirements
-=======
->>>>>>> 0cf84d07
 
 
 class Runner:
