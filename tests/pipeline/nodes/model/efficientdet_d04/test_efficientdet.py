--- conflicted
+++ resolved
@@ -12,10 +12,10 @@
 # See the License for the specific language governing permissions and
 # limitations under the License.
 
+import json
 from pathlib import Path
 
 import cv2
-import json
 import numpy as np
 import numpy.testing as npt
 import pytest
@@ -56,6 +56,15 @@
     )
 
 
+@pytest.fixture
+def class_names(efficientdet_config, model_dir):
+    classes_path = model_dir / efficientdet_config["weights"]["classes_file"]
+    return {
+        val["id"] - 1: val["name"]
+        for val in json.loads(Path(classes_path).read_text()).values()
+    }
+
+
 @pytest.fixture(params=[0, 1, 2, 3, 4])
 def efficientdet_type(request, efficientdet_config):
     efficientdet_config["model_type"] = request.param
@@ -65,18 +74,7 @@
 @pytest.fixture
 def efficientdet_type_0(efficientdet_config):
     efficientdet_config["model_type"] = 0
-<<<<<<< HEAD
     return efficientdet_config
-=======
-    classes_path = model_dir / efficientdet_config["weights"]["classes_file"]
-    class_names = {
-        val["id"] - 1: val["name"]
-        for val in json.loads(Path(classes_path).read_text()).values()
-    }
-    detector = Detector(efficientdet_config, model_dir, class_names)
-
-    return detector
->>>>>>> 86e025fc
 
 
 @pytest.mark.mlmodel
@@ -109,11 +107,11 @@
         assert output["bbox_scores"].size != 0
 
     def test_efficientdet_preprocess(
-        self, create_image, efficientdet_type_0, model_dir
+        self, create_image, efficientdet_type_0, model_dir, class_names
     ):
         test_img1 = create_image((720, 1280, 3))
         test_img2 = create_image((640, 480, 3))
-        efficientdet_detector = detector.Detector(efficientdet_type_0, model_dir)
+        efficientdet_detector = detector.Detector(efficientdet_type_0, model_dir, class_names)
         actual_img1, actual_scale1 = efficientdet_detector.preprocess(test_img1, 512)
         actual_img2, actual_scale2 = efficientdet_detector.preprocess(test_img2, 512)
 
@@ -124,7 +122,9 @@
         assert actual_scale1 == 0.4
         assert actual_scale2 == 0.8
 
-    def test_efficientdet_postprocess(self, efficientdet_type_0, model_dir):
+    def test_efficientdet_postprocess(
+        self, efficientdet_type_0, model_dir, class_names
+    ):
         output_bbox = np.array([[1.0, 2.0, 3.0, 4.0], [1.0, 2.0, 3.0, 4.0]])
         output_label = np.array([0, 0])
         output_score = np.array([0.9, 0.2])
@@ -132,7 +132,9 @@
         scale = 0.5
         img_shape = (720, 1280)
         detect_ids = [0]
-        efficientdet_detector = detector.Detector(efficientdet_type_0, model_dir)
+        efficientdet_detector = detector.Detector(
+            efficientdet_type_0, model_dir, class_names
+        )
         boxes, labels, scores = efficientdet_detector.postprocess(
             network_output, scale, img_shape, detect_ids
         )
