# Copyright 2021 AI Singapore
#
# Licensed under the Apache License, Version 2.0 (the "License");
# you may not use this file except in compliance with the License.
# You may obtain a copy of the License at
#
#      https://www.apache.org/licenses/LICENSE-2.0
#
# Unless required by applicable law or agreed to in writing, software
# distributed under the License is distributed on an "AS IS" BASIS,
# WITHOUT WARRANTIES OR CONDITIONS OF ANY KIND, either express or implied.
# See the License for the specific language governing permissions and
# limitations under the License.

from pathlib import Path
from unittest import TestCase, mock

import cv2
import numpy as np
import numpy.testing as npt
import pytest
import yaml

from peekingduck.pipeline.nodes.model.yolo import Node
from peekingduck.pipeline.nodes.model.yolov4.yolo_files.models import (
    yolov3,
    yolov3_tiny,
)


@pytest.fixture
def yolo_config():
    filepath = (
        Path.cwd()
        / "tests"
        / "pipeline"
        / "nodes"
        / "model"
        / "yolov4"
        / "test_yolo.yml"
    )
    with open(filepath) as file:
        node_config = yaml.safe_load(file)
    node_config["root"] = Path.cwd()

    return node_config


@pytest.fixture(params=["v4", "v4tiny"])
def yolo_type(request, yolo_config):
    yolo_config["model_type"] = request.param
    return yolo_config


def replace_download_weights(*_):
    return False


@pytest.mark.mlmodel
class TestYolo:
    def test_no_human_image(self, test_no_human_images, yolo_type):
        blank_image = cv2.imread(test_no_human_images)
        yolo = Node(yolo_type)
        output = yolo.run({"img": blank_image})
        expected_output = {
            "bboxes": np.empty((0, 4), dtype=np.float32),
            "bbox_labels": np.empty((0)),
            "bbox_scores": np.empty((0), dtype=np.float32),
        }
        assert output.keys() == expected_output.keys()
        npt.assert_equal(output["bboxes"], expected_output["bboxes"])
        npt.assert_equal(output["bbox_labels"], expected_output["bbox_labels"])
        npt.assert_equal(output["bbox_scores"], expected_output["bbox_scores"])

    def test_return_at_least_one_person_and_one_bbox(
        self, test_human_images, yolo_type
    ):
        test_img = cv2.imread(test_human_images)
        yolo = Node(yolo_type)
        output = yolo.run({"img": test_img})
        assert "bboxes" in output
        assert output["bboxes"].size != 0

    def test_no_weights(self, yolo_config):
        with mock.patch(
            "peekingduck.weights_utils.checker.has_weights", return_value=False
        ), mock.patch(
            "peekingduck.weights_utils.downloader.download_weights",
            wraps=replace_download_weights,
        ), TestCase.assertLogs(
            "peekingduck.pipeline.nodes.model.yolov4.yolo_model.logger"
        ) as captured:
            yolo = Node(config=yolo_config)
            # records 0 - 20 records are updates to configs
            assert (
                captured.records[0].getMessage()
                == "---no weights detected. proceeding to download...---"
            )
            assert "weights downloaded" in captured.records[1].getMessage()
            assert yolo is not None

<<<<<<< HEAD
    def test_get_detect_ids(self, yolo_type):
        yolo = Node(yolo_type)
        assert yolo.model.get_detect_ids() == [0]
=======
    def test_get_detect_ids(self, yolo):
        assert yolo.model.detect_ids == [0]
>>>>>>> 86e025fc

    def test_yolo_model_initialization(self):
        model1 = yolov3()
        model2 = yolov3_tiny()
        assert model1 is not None and model2 is not None<|MERGE_RESOLUTION|>--- conflicted
+++ resolved
@@ -99,14 +99,9 @@
             assert "weights downloaded" in captured.records[1].getMessage()
             assert yolo is not None
 
-<<<<<<< HEAD
     def test_get_detect_ids(self, yolo_type):
         yolo = Node(yolo_type)
-        assert yolo.model.get_detect_ids() == [0]
-=======
-    def test_get_detect_ids(self, yolo):
         assert yolo.model.detect_ids == [0]
->>>>>>> 86e025fc
 
     def test_yolo_model_initialization(self):
         model1 = yolov3()
